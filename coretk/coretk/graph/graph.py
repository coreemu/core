import logging
import tkinter as tk

from PIL import Image, ImageTk

from core.api.grpc import core_pb2
from core.api.grpc.core_pb2 import NodeType
from coretk.dialogs.shapemod import ShapeDialog
from coretk.graph.edges import CanvasEdge, CanvasWirelessEdge
from coretk.graph.enums import GraphMode, ScaleOption
from coretk.graph.linkinfo import LinkInfo, Throughput
from coretk.graph.node import CanvasNode
from coretk.graph.shape import Shape
from coretk.images import ImageEnum, Images
from coretk.nodeutils import NodeUtils

ABOVE_WALLPAPER = ["edge", "linkinfo", "wireless", "antenna", "nodename", "node"]
CANVAS_COMPONENT_TAGS = [
    "edge",
    "node",
    "nodename",
    "wallpaper",
    "linkinfo",
    "antenna",
    "wireless",
    "selectednodes",
    "shape",
    "shapetext",
]


class CanvasGraph(tk.Canvas):
    def __init__(self, master, core, width, height, cnf=None, **kwargs):
        if cnf is None:
            cnf = {}
        kwargs["highlightthickness"] = 0
        super().__init__(master, cnf, **kwargs)
        self.app = master
        self.mode = GraphMode.SELECT
        self.annotation_type = None
        self.selection = {}
        self.selected = None
        self.node_draw = None
        self.context = None
        self.nodes = {}
        self.edges = {}
        self.shapes = {}
        self.texts = {}
        self.wireless_edges = {}
        self.drawing_edge = None
        self.grid = None
        self.setup_bindings()
        self.draw_grid(width, height)
        self.core = core
        self.throughput_draw = Throughput(self, core)
        self.shape_drawing = False

        # background related
        self.wallpaper_id = None
        self.wallpaper = None
        self.wallpaper_drawn = None
        self.wallpaper_file = ""
        self.scale_option = tk.IntVar(value=1)
        self.show_grid = tk.BooleanVar(value=True)
        self.adjust_to_dim = tk.BooleanVar(value=False)

    def create_node_context(self, canvas_node):
        node = canvas_node.core_node
        context = tk.Menu(self.master)
        context.add_command(label="Configure", command=canvas_node.show_config)
        if node.type == NodeType.WIRELESS_LAN:
            context.add_command(
                label="WLAN Config", command=canvas_node.show_wlan_config
            )
            if self.master.core.is_runtime():
                if canvas_node.core_node.id in self.master.core.mobility_players:
                    context.add_command(
                        label="Mobility Player",
                        command=canvas_node.show_mobility_player,
                    )
            else:
                context.add_command(
                    label="Mobility Config", command=canvas_node.show_mobility_config
                )
        if node.type == NodeType.EMANE:
            context.add_command(
                label="EMANE Config", command=canvas_node.show_emane_config
            )
        context.add_command(label="Select adjacent", state=tk.DISABLED)
        context.add_command(label="Create link to", state=tk.DISABLED)
        context.add_command(label="Assign to", state=tk.DISABLED)
        context.add_command(label="Move to", state=tk.DISABLED)
        context.add_command(label="Cut", state=tk.DISABLED)
        context.add_command(label="Copy", state=tk.DISABLED)
        context.add_command(label="Paste", state=tk.DISABLED)
        context.add_command(label="Delete", state=tk.DISABLED)
        context.add_command(label="Hide", state=tk.DISABLED)
        context.add_command(label="Services", state=tk.DISABLED)
        return context

    def reset_and_redraw(self, session):
        """
        Reset the private variables CanvasGraph object, redraw nodes given the new grpc
        client.

        :param core.api.grpc.core_pb2.Session session: session to draw
        :return: nothing
        """
        # delete any existing drawn items
        for tag in CANVAS_COMPONENT_TAGS:
            self.delete(tag)

        # set the private variables to default value
        self.mode = GraphMode.SELECT
        self.node_draw = None
        self.selected = None
        self.nodes.clear()
        self.edges.clear()
        self.shapes.clear()
        self.wireless_edges.clear()
        self.drawing_edge = None
        self.draw_session(session)

    def setup_bindings(self):
        """
        Bind any mouse events or hot keys to the matching action

        :return: nothing
        """
        self.bind("<ButtonPress-1>", self.click_press)
        self.bind("<ButtonRelease-1>", self.click_release)
        self.bind("<B1-Motion>", self.click_motion)
        self.bind("<Button-3>", self.click_context)
        self.bind("<Delete>", self.press_delete)
        self.bind("<Control-1>", self.ctrl_click)
        self.bind("<Double-Button-1>", self.double_click)

    def draw_grid(self, width=1000, height=800):
        """
        Create grid

        :param int width: the width
        :param int height: the height

        :return: nothing
        """
        self.grid = self.create_rectangle(
            0,
            0,
            width,
            height,
            outline="#000000",
            fill="#ffffff",
            width=1,
            tags="rectangle",
        )
        for i in range(0, width, 27):
            self.create_line(i, 0, i, height, dash=(2, 4), tags="gridline")
        for i in range(0, height, 27):
            self.create_line(0, i, width, i, dash=(2, 4), tags="gridline")
        self.tag_lower("gridline")
        self.tag_lower(self.grid)

    def add_wireless_edge(self, src, dst):
        token = tuple(sorted((src.id, dst.id)))
        x1, y1 = self.coords(src.id)
        x2, y2 = self.coords(dst.id)
        position = (x1, y1, x2, y2)
        edge = CanvasWirelessEdge(token, position, src.id, dst.id, self)
        self.wireless_edges[token] = edge
        src.wireless_edges.add(edge)
        dst.wireless_edges.add(edge)
        self.tag_raise(src.id)
        self.tag_raise(dst.id)

    def delete_wireless_edge(self, src, dst):
        token = tuple(sorted((src.id, dst.id)))
        edge = self.wireless_edges.pop(token)
        edge.delete()
        src.wireless_edges.remove(edge)
        dst.wireless_edges.remove(edge)

    def draw_session(self, session):
        """
        Draw existing session.

        :return: nothing
        """
        # draw existing nodes
        for core_node in session.nodes:
            # peer to peer node is not drawn on the GUI
            if NodeUtils.is_ignore_node(core_node.type):
                continue

            # draw nodes on the canvas
            image = NodeUtils.node_icon(core_node.type, core_node.model)
            node = CanvasNode(self.master, core_node, image)
            self.nodes[node.id] = node
            self.core.canvas_nodes[core_node.id] = node

        # draw existing links
        for link in session.links:
            canvas_node_one = self.core.canvas_nodes[link.node_one_id]
            node_one = canvas_node_one.core_node
            canvas_node_two = self.core.canvas_nodes[link.node_two_id]
            node_two = canvas_node_two.core_node
            if link.type == core_pb2.LinkType.WIRELESS:
                self.add_wireless_edge(canvas_node_one, canvas_node_two)
            else:
                edge = CanvasEdge(
                    node_one.position.x,
                    node_one.position.y,
                    node_two.position.x,
                    node_two.position.y,
                    canvas_node_one.id,
                    self,
                )
                edge.token = tuple(sorted((canvas_node_one.id, canvas_node_two.id)))
                edge.dst = canvas_node_two.id
                edge.check_wireless()
                canvas_node_one.edges.add(edge)
                canvas_node_two.edges.add(edge)
                self.edges[edge.token] = edge
                self.core.links[edge.token] = link
                edge.link_info = LinkInfo(self, edge, link)
                if link.HasField("interface_one"):
                    canvas_node_one.interfaces.append(link.interface_one)
                if link.HasField("interface_two"):
                    canvas_node_two.interfaces.append(link.interface_two)

        # raise the nodes so they on top of the links
        self.tag_raise("node")

    def canvas_xy(self, event):
        """
        Convert window coordinate to canvas coordinate

        :param event:
        :rtype: (int, int)
        :return: x, y canvas coordinate
        """
        x = self.canvasx(event.x)
        y = self.canvasy(event.y)
        return x, y

    def get_selected(self, event):
        """
        Retrieve the item id that is on the mouse position

        :param event: mouse event
        :rtype: int
        :return: the item that the mouse point to
        """
        overlapping = self.find_overlapping(event.x, event.y, event.x, event.y)
        selected = None
        for _id in overlapping:
            if self.drawing_edge and self.drawing_edge.id == _id:
                continue

            if _id in self.nodes:
                selected = _id
                break

            if _id in self.shapes:
                selected = _id

        return selected

    def click_release(self, event):
        """
        Draw a node or finish drawing an edge according to the current graph mode

        :param event: mouse event
        :return: nothing
        """
        if self.context:
            self.context.unpost()
            self.context = None
        else:
            if self.mode == GraphMode.ANNOTATION:
                if self.annotation_type in [ImageEnum.OVAL, ImageEnum.RECTANGLE]:
                    self.focus_set()
                    x, y = self.canvas_xy(event)
                    if self.shape_drawing:
                        self.shapes[self.selected].shape_complete(x, y)
                        self.shape_drawing = False
                elif self.annotation_type == ImageEnum.TEXT:
                    self.text.shape_complete(self.text.cursor_x, self.text.cursor_y)
            else:
                self.focus_set()
                self.selected = self.get_selected(event)
                logging.debug(
                    f"click release selected({self.selected}) mode({self.mode})"
                )
                if self.mode == GraphMode.EDGE:
                    self.handle_edge_release(event)
                elif self.mode == GraphMode.NODE:
                    x, y = self.canvas_xy(event)
                    self.add_node(x, y)
                elif self.mode == GraphMode.PICKNODE:
                    self.mode = GraphMode.NODE
        self.selected = None

    def handle_edge_release(self, event):
        edge = self.drawing_edge
        self.drawing_edge = None

        # not drawing edge return
        if edge is None:
            return

        # edge dst must be a node
        logging.debug(f"current selected: {self.selected}")
        dst_node = self.nodes.get(self.selected)
        if not dst_node:
            edge.delete()
            return

        # edge dst is same as src, delete edge
        if edge.src == self.selected:
            edge.delete()
            return

        # ignore repeated edges
        token = tuple(sorted((edge.src, self.selected)))
        if token in self.edges:
            edge.delete()
            return

        # set dst node and snap edge to center
        edge.complete(self.selected)
        logging.debug("drawing edge token: %s", edge.token)

        self.edges[edge.token] = edge
        node_src = self.nodes[edge.src]
        node_src.edges.add(edge)
        node_dst = self.nodes[edge.dst]
        node_dst.edges.add(edge)
        link = self.core.create_link(edge, node_src, node_dst)
        edge.link_info = LinkInfo(self, edge, link)

    def select_object(self, object_id, choose_multiple=False):
        """
        create a bounding box when a node is selected
        """
        if not choose_multiple:
            self.clear_selection()

        # draw a bounding box if node hasn't been selected yet
        if object_id not in self.selection:
            x0, y0, x1, y1 = self.bbox(object_id)
            selection_id = self.create_rectangle(
                (x0 - 6, y0 - 6, x1 + 6, y1 + 6),
                activedash=True,
                dash="-",
                tags="selectednodes",
            )
            self.selection[object_id] = selection_id
        else:
            selection_id = self.selection.pop(object_id)
            self.delete(selection_id)

    def clear_selection(self):
        """
        Clear current selection boxes.

        :return: nothing
        """
        for _id in self.selection.values():
            self.delete(_id)
        self.selection.clear()

    def object_drag(self, object_id, offset_x, offset_y):
        select_id = self.selection.get(object_id)
        if select_id is not None:
            self.move(select_id, offset_x, offset_y)

    def delete_selection_objects(self):
        edges = set()
        nodes = []
        for object_id in self.selection:
            #  delete selection box
            selection_id = self.selection[object_id]
            self.delete(selection_id)

            # delete node and related edges
            if object_id in self.nodes:
                canvas_node = self.nodes.pop(object_id)
                canvas_node.delete()
                nodes.append(canvas_node)
                is_wireless = NodeUtils.is_wireless_node(canvas_node.core_node.type)

                # delete related edges
                for edge in canvas_node.edges:
                    if edge in edges:
                        continue
                    edges.add(edge)
                    del self.edges[edge.token]
                    edge.delete()

                    # update node connected to edge being deleted
                    other_id = edge.src
                    other_interface = edge.src_interface
                    if edge.src == object_id:
                        other_id = edge.dst
                        other_interface = edge.dst_interface
                    other_node = self.nodes[other_id]
                    other_node.edges.remove(edge)
                    try:
                        other_node.interfaces.remove(other_interface)
                    except ValueError:
                        pass
                    if is_wireless:
                        other_node.delete_antenna()

            # delete shape
            if object_id in self.shapes:
                shape = self.shapes.pop(object_id)
                shape.delete()

        self.selection.clear()
        return nodes

    def click_press(self, event):
        """
        Start drawing an edge if mouse click is on a node

        :param event: mouse event
        :return: nothing
        """
        logging.debug(f"click press: {event}")
        selected = self.get_selected(event)
        is_node = selected in self.nodes
        if self.mode == GraphMode.EDGE and is_node:
            x, y = self.coords(selected)
            self.drawing_edge = CanvasEdge(x, y, x, y, selected, self)
<<<<<<< HEAD

        if self.mode == GraphMode.ANNOTATION and selected is None:
            if self.annotation_type in [ImageEnum.OVAL, ImageEnum.RECTANGLE]:
                x, y = self.canvas_xy(event)
                shape = Shape(self.app, self, x, y)
                self.selected = shape.id
                self.shapes[shape.id] = shape
                self.shape_drawing = True
            elif self.annotation_type == ImageEnum.TEXT:
                x, y = self.canvas_xy(event)
                self.text = Shape(self.app, self, x, y)
                # self.shapes[shape.id] = shape

=======
            self.tag_raise(selected)
        if (
            self.mode == GraphMode.ANNOTATION
            and self.annotation_type in [ImageEnum.OVAL, ImageEnum.RECTANGLE]
            and selected is None
        ):
            x, y = self.canvas_xy(event)
            shape = Shape(self.app, self, x, y)
            self.selected = shape.id
            self.shapes[shape.id] = shape
            self.shape_drawing = True
>>>>>>> 6077e81b
        if self.mode == GraphMode.SELECT:
            if selected is not None:
                if selected in self.shapes:
                    x, y = self.canvas_xy(event)
                    shape = self.shapes[selected]
                    shape.cursor_x = x
                    shape.cursor_y = y
                    if selected not in self.selection:
                        self.select_object(shape.id)
                    self.selected = selected
            else:
                self.clear_selection()

    def ctrl_click(self, event):
        logging.debug("control left click: %s", event)
        selected = self.get_selected(event)
        if (
            self.mode == GraphMode.SELECT
            and selected is not None
            and selected in self.shapes
        ):
            self.select_object(selected, choose_multiple=True)

    def click_motion(self, event):
        """
        Redraw drawing edge according to the current position of the mouse

        :param event: mouse event
        :return: nothing
        """
        if self.mode == GraphMode.EDGE and self.drawing_edge is not None:
            x2, y2 = self.canvas_xy(event)
            x1, y1, _, _ = self.coords(self.drawing_edge.id)
            self.coords(self.drawing_edge.id, x1, y1, x2, y2)
        if self.mode == GraphMode.ANNOTATION:
            if (
                self.annotation_type in [ImageEnum.OVAL, ImageEnum.RECTANGLE]
                and self.shape_drawing
            ):
                x, y = self.canvas_xy(event)
                self.shapes[self.selected].shape_motion(x, y)
        if (
            self.mode == GraphMode.SELECT
            and self.selected is not None
            and self.selected in self.shapes
        ):
            x, y = self.canvas_xy(event)
            shape = self.shapes[self.selected]
            delta_x = x - shape.cursor_x
            delta_y = y - shape.cursor_y
            shape.motion(event)

            # move other selected components
            for _id in self.selection:
                if _id != self.selected and _id in self.shapes:
                    shape = self.shapes[_id]
                    shape.motion(None, delta_x, delta_y)
                if _id != self.selected and _id in self.nodes:
                    node = self.nodes[_id]
                    node_x = node.core_node.position.x
                    node_y = node.core_node.position.y
                    node.move(node_x + delta_x, node_y + delta_y)

    def click_context(self, event):
        logging.info("context event: %s", self.context)
        if not self.context:
            selected = self.get_selected(event)
            canvas_node = self.nodes.get(selected)
            if canvas_node:
                logging.debug(f"node context: {selected}")
                self.context = self.create_node_context(canvas_node)
                self.context.post(event.x_root, event.y_root)
        else:
            self.context.unpost()
            self.context = None

    def press_delete(self, event):
        """
        delete selected nodes and any data that relates to it
        :param event:
        :return:
        """
        logging.debug("press delete key")
        nodes = self.delete_selection_objects()
        self.core.delete_graph_nodes(nodes)

    def double_click(self, event):
        selected = self.get_selected(event)
        if selected is not None and selected in self.shapes:
            shape = self.shapes[selected]
            dialog = ShapeDialog(self.app, self.app, shape)
            dialog.show()

    def add_node(self, x, y):
        if self.selected is None or self.selected in self.shapes:
            core_node = self.core.create_node(
                int(x), int(y), self.node_draw.node_type, self.node_draw.model
            )
            node = CanvasNode(self.master, core_node, self.node_draw.image)
            self.core.canvas_nodes[core_node.id] = node
            self.nodes[node.id] = node
            return node

    def width_and_height(self):
        """
        retrieve canvas width and height in pixels

        :return: nothing
        """
        x0, y0, x1, y1 = self.coords(self.grid)
        canvas_w = abs(x0 - x1)
        canvas_h = abs(y0 - y1)
        return canvas_w, canvas_h

    def wallpaper_upper_left(self):
        tk_img = ImageTk.PhotoImage(self.wallpaper)
        # crop image if it is bigger than canvas
        canvas_w, canvas_h = self.width_and_height()
        cropx = img_w = tk_img.width()
        cropy = img_h = tk_img.height()
        if img_w > canvas_w:
            cropx -= img_w - canvas_w
        if img_h > canvas_h:
            cropy -= img_h - canvas_h
        cropped = self.wallpaper.crop((0, 0, cropx, cropy))
        cropped_tk = ImageTk.PhotoImage(cropped)
        self.delete(self.wallpaper_id)
        # place left corner of image to the left corner of the canvas
        self.wallpaper_id = self.create_image(
            (cropx / 2, cropy / 2), image=cropped_tk, tags="wallpaper"
        )
        self.wallpaper_drawn = cropped_tk

    def wallpaper_center(self):
        """
        place the image at the center of canvas

        :return: nothing
        """
        tk_img = ImageTk.PhotoImage(self.wallpaper)
        canvas_w, canvas_h = self.width_and_height()
        cropx = img_w = tk_img.width()
        cropy = img_h = tk_img.height()
        # dimension of the cropped image
        if img_w > canvas_w:
            cropx -= img_w - canvas_w
        if img_h > canvas_h:
            cropy -= img_h - canvas_h
        x0 = (img_w - cropx) / 2
        y0 = (img_h - cropy) / 2
        x1 = x0 + cropx
        y1 = y0 + cropy
        cropped = self.wallpaper.crop((x0, y0, x1, y1))
        cropped_tk = ImageTk.PhotoImage(cropped)
        # place the center of the image at the center of the canvas
        self.delete(self.wallpaper_id)
        self.wallpaper_id = self.create_image(
            (canvas_w / 2, canvas_h / 2), image=cropped_tk, tags="wallpaper"
        )
        self.wallpaper_drawn = cropped_tk

    def wallpaper_scaled(self):
        """
        scale image based on canvas dimension

        :return: nothing
        """
        canvas_w, canvas_h = self.width_and_height()
        image = Images.create(self.wallpaper_file, int(canvas_w), int(canvas_h))
        self.delete(self.wallpaper_id)
        self.wallpaper_id = self.create_image(
            (canvas_w / 2, canvas_h / 2), image=image, tags="wallpaper"
        )
        self.wallpaper_drawn = image

    def resize_to_wallpaper(self):
        image_tk = ImageTk.PhotoImage(self.wallpaper)
        img_w = image_tk.width()
        img_h = image_tk.height()
        self.delete(self.wallpaper_id)
        self.delete("rectangle")
        self.delete("gridline")
        self.draw_grid(img_w, img_h)
        self.wallpaper_id = self.create_image((img_w / 2, img_h / 2), image=image_tk)
        self.wallpaper_drawn = image_tk

    def redraw_grid(self, width, height):
        """
        redraw grid with new dimension

        :return: nothing
        """
        self.config(scrollregion=(0, 0, width + 200, height + 200))

        # delete previous grid
        self.delete("rectangle")
        self.delete("gridline")

        # redraw
        self.draw_grid(width=width, height=height)

        # hide/show grid
        self.update_grid()

    def redraw(self):
        if self.adjust_to_dim.get():
            self.resize_to_wallpaper()
        else:
            print(self.scale_option.get())
            option = ScaleOption(self.scale_option.get())
            if option == ScaleOption.UPPER_LEFT:
                self.wallpaper_upper_left()
            elif option == ScaleOption.CENTERED:
                self.wallpaper_center()
            elif option == ScaleOption.SCALED:
                self.wallpaper_scaled()
            elif option == ScaleOption.TILED:
                logging.warning("tiled background not implemented yet")

    def update_grid(self):
        logging.info("updating grid show: %s", self.show_grid.get())
        if self.show_grid.get():
            self.itemconfig("gridline", state=tk.NORMAL)
            self.tag_raise("gridline")
        else:
            self.itemconfig("gridline", state=tk.HIDDEN)

    def set_wallpaper(self, filename):
        logging.info("setting wallpaper: %s", filename)
        if filename is not None:
            img = Image.open(filename)
            self.wallpaper = img
            self.wallpaper_file = filename
            self.redraw()
            for component in ABOVE_WALLPAPER:
                self.tag_raise(component)
        else:
            if self.wallpaper_id is not None:
                self.delete(self.wallpaper_id)
            self.wallpaper = None
            self.wallpaper_file = None

    def is_selection_mode(self):
        return self.mode == GraphMode.SELECT<|MERGE_RESOLUTION|>--- conflicted
+++ resolved
@@ -434,7 +434,6 @@
         if self.mode == GraphMode.EDGE and is_node:
             x, y = self.coords(selected)
             self.drawing_edge = CanvasEdge(x, y, x, y, selected, self)
-<<<<<<< HEAD
 
         if self.mode == GraphMode.ANNOTATION and selected is None:
             if self.annotation_type in [ImageEnum.OVAL, ImageEnum.RECTANGLE]:
@@ -446,21 +445,7 @@
             elif self.annotation_type == ImageEnum.TEXT:
                 x, y = self.canvas_xy(event)
                 self.text = Shape(self.app, self, x, y)
-                # self.shapes[shape.id] = shape
-
-=======
-            self.tag_raise(selected)
-        if (
-            self.mode == GraphMode.ANNOTATION
-            and self.annotation_type in [ImageEnum.OVAL, ImageEnum.RECTANGLE]
-            and selected is None
-        ):
-            x, y = self.canvas_xy(event)
-            shape = Shape(self.app, self, x, y)
-            self.selected = shape.id
-            self.shapes[shape.id] = shape
-            self.shape_drawing = True
->>>>>>> 6077e81b
+
         if self.mode == GraphMode.SELECT:
             if selected is not None:
                 if selected in self.shapes:
