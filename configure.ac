--- conflicted
+++ resolved
@@ -54,13 +54,7 @@
 
 # default compiler flags
 # _GNU_SOURCE is defined to get c99 defines for lrint()
-<<<<<<< HEAD
-CFLAGS="$CFLAGS -O3 -Werror -Wall -Wno-int-in-bool-context -D_GNU_SOURCE"
-# debug flags
-#CFLAGS="$CFLAGS -g -Werror -Wall -D_GNU_SOURCE"
-=======
 CFLAGS="$CFLAGS -O3 -Werror -Wall -D_GNU_SOURCE"
->>>>>>> 88ffcaac
 
 # checks for programs
 AC_PROG_AWK
