#
# CORE
# Copyright (c)2010-2016 the Boeing Company.
# See the LICENSE file included in this distribution.
#
# authors: Tom Goff <thomas.goff@boeing.com>
#          Jeff Ahrenholz <jeffrey.m.ahrenholz@boeing.com>
#
'''
vnet.py: PyCoreNet and LxBrNet classes that implement virtual networks using
Linux Ethernet bridging and ebtables rules.
'''

<<<<<<< HEAD
import os
import threading
import time
=======
import os, sys, threading, time, subprocess, math
>>>>>>> 5dc858f0

from core.api import coreapi
from core.misc.utils import checkexec, check_call, mutecall
from core.constants import BRCTL_BIN, IP_BIN, EBTABLES_BIN, TC_BIN
from core.coreobj import PyCoreNet
from core.netns.vif import VEth, GreTap

checkexec([BRCTL_BIN, IP_BIN, EBTABLES_BIN, TC_BIN])

ebtables_lock = threading.Lock()


class EbtablesQueue(object):
    ''' Helper class for queuing up ebtables commands into rate-limited
    atomic commits. This improves performance and reliability when there are
    many WLAN link updates.
    '''
    # update rate is every 300ms
    rate = 0.3
    # ebtables
    atomic_file = "/tmp/pycore.ebtables.atomic"

    def __init__(self):
        ''' Initialize the helper class, but don't start the update thread
        until a WLAN is instantiated.
        '''
        self.doupdateloop = False
        self.updatethread = None
        # this lock protects cmds and updates lists
        self.updatelock = threading.Lock()
        # list of pending ebtables commands
        self.cmds = []
        # list of WLANs requiring update
        self.updates = []
        # timestamps of last WLAN update; this keeps track of WLANs that are
        # using this queue
        self.last_update_time = {}

    def startupdateloop(self, wlan):
        ''' Kick off the update loop; only needs to be invoked once.
        '''
        self.updatelock.acquire()
        self.last_update_time[wlan] = time.time()
        self.updatelock.release()
        if self.doupdateloop:
            return
        self.doupdateloop = True
        self.updatethread = threading.Thread(target=self.updateloop)
        self.updatethread.daemon = True
        self.updatethread.start()

    def stopupdateloop(self, wlan):
        ''' Kill the update loop thread if there are no more WLANs using it.
        '''
        self.updatelock.acquire()
        try:
            del self.last_update_time[wlan]
        except KeyError:
            pass
        self.updatelock.release()
        if len(self.last_update_time) > 0:
            return
        self.doupdateloop = False
        if self.updatethread:
            self.updatethread.join()
            self.updatethread = None

    def ebatomiccmd(self, cmd):
        ''' Helper for building ebtables atomic file command list.
        '''
        r = [EBTABLES_BIN, "--atomic-file", self.atomic_file]
        if cmd:
            r.extend(cmd)
        return r

    def lastupdate(self, wlan):
        ''' Return the time elapsed since this WLAN was last updated.
        '''
        try:
            elapsed = time.time() - self.last_update_time[wlan]
        except KeyError:
            self.last_update_time[wlan] = time.time()
            elapsed = 0.0
        return elapsed

    def updated(self, wlan):
        ''' Keep track of when this WLAN was last updated.
        '''
        self.last_update_time[wlan] = time.time()
        self.updates.remove(wlan)

    def updateloop(self):
        ''' Thread target that looks for WLANs needing update, and
        rate limits the amount of ebtables activity. Only one userspace program
        should use ebtables at any given time, or results can be unpredictable.
        '''
        while self.doupdateloop:
            self.updatelock.acquire()
            for wlan in self.updates:
                '''
                Check if wlan is from a previously closed session.
                Because of the rate limiting scheme employed here,
                this may happen if a new session is started soon after
                closing a previous session.
                '''
                try:
                    wlan.session
                except:
                    # Just mark as updated to remove from self.updates.
                    self.updated(wlan)
                    continue
                if self.lastupdate(wlan) > self.rate:
                    self.buildcmds(wlan)
                    # print "ebtables commit %d rules" % len(self.cmds)
                    self.ebcommit(wlan)
                    self.updated(wlan)
            self.updatelock.release()
            time.sleep(self.rate)

    def ebcommit(self, wlan):
        ''' Perform ebtables atomic commit using commands built in the
        self.cmds list.
        '''
        # save kernel ebtables snapshot to a file
        cmd = self.ebatomiccmd(["--atomic-save"])
        try:
            check_call(cmd)
        except Exception, e:
            self.eberror(wlan, "atomic-save (%s)" % cmd, e)
            # no atomic file, exit
            return
        # modify the table file using queued ebtables commands
        for c in self.cmds:
            cmd = self.ebatomiccmd(c)
            try:
                check_call(cmd)
            except Exception, e:
                self.eberror(wlan, "cmd=%s" % cmd, e)
        self.cmds = []
        # commit the table file to the kernel
        cmd = self.ebatomiccmd(["--atomic-commit"])
        try:
            check_call(cmd)
            os.unlink(self.atomic_file)
        except Exception, e:
            self.eberror(wlan, "atomic-commit (%s)" % cmd, e)

    def ebchange(self, wlan):
        ''' Flag a change to the given WLAN's _linked dict, so the ebtables
        chain will be rebuilt at the next interval.
        '''
        self.updatelock.acquire()
        if wlan not in self.updates:
            self.updates.append(wlan)
        self.updatelock.release()

    def buildcmds(self, wlan):
        ''' Inspect a _linked dict from a wlan, and rebuild the ebtables chain
        for that WLAN.
        '''
        wlan._linked_lock.acquire()
        # flush the chain
        self.cmds.extend([["-F", wlan.brname]])
        # rebuild the chain
        for (netif1, v) in wlan._linked.items():
            for (netif2, linked) in v.items():
                if wlan.policy == "DROP" and linked:
                    self.cmds.extend([["-A", wlan.brname, "-i",
                                       netif1.localname, "-o",
                                       netif2.localname, "-j", "ACCEPT"],
                                      ["-A", wlan.brname, "-o",
                                       netif1.localname, "-i",
                                       netif2.localname, "-j", "ACCEPT"]])
                elif wlan.policy == "ACCEPT" and not linked:
                    self.cmds.extend([["-A", wlan.brname, "-i",
                                       netif1.localname, "-o",
                                       netif2.localname, "-j", "DROP"],
                                      ["-A", wlan.brname, "-o",
                                       netif1.localname, "-i",
                                       netif2.localname, "-j", "DROP"]])
        wlan._linked_lock.release()

    def eberror(self, wlan, source, error):
        ''' Log an ebtables command error and send an exception.
        '''
        if not wlan:
            return
        wlan.exception(coreapi.CORE_EXCP_LEVEL_ERROR, wlan.brname,
                       "ebtables command error: %s\n%s\n" % (source, error))

# a global object because all WLANs share the same queue
# cannot have multiple threads invoking the ebtables commnd
ebq = EbtablesQueue()


def ebtablescmds(call, cmds):
    ebtables_lock.acquire()
    try:
        for cmd in cmds:
            call(cmd)
    finally:
        ebtables_lock.release()


class LxBrNet(PyCoreNet):

    policy = "DROP"

    def __init__(self, session, objid=None, name=None, verbose=False,
                 start=True, policy=None):
        PyCoreNet.__init__(self, session, objid, name, verbose, start)
        if name is None:
            name = str(self.objid)
        if policy is not None:
            self.policy = policy
        self.name = name
        sessionid = self.session.shortsessionid()
        self.brname = "b.%s.%s" % (str(self.objid), sessionid)
        self.up = False
        if start:
            self.startup()
            ebq.startupdateloop(self)

    def startup(self):
        try:
            check_call([BRCTL_BIN, "addbr", self.brname])
        except Exception, e:
            self.exception(coreapi.CORE_EXCP_LEVEL_FATAL, self.brname,
                           "Error adding bridge: %s" % e)
        try:
            # turn off spanning tree protocol and forwarding delay
            check_call([BRCTL_BIN, "stp", self.brname, "off"])
            check_call([BRCTL_BIN, "setfd", self.brname, "0"])
            check_call([IP_BIN, "link", "set", self.brname, "up"])
            # create a new ebtables chain for this bridge
            ebtablescmds(check_call, [
                [EBTABLES_BIN, "-N", self.brname, "-P", self.policy],
                [EBTABLES_BIN, "-A", "FORWARD",
                 "--logical-in", self.brname, "-j", self.brname]])
            # turn off multicast snooping so mcast forwarding
            # occurs w/o IGMP joins
            snoop = "/sys/devices/virtual/net/%s/bridge/multicast_snooping" % \
                self.brname
            if os.path.exists(snoop):
                open(snoop, "w").write('0')
        except Exception, e:
            self.exception(coreapi.CORE_EXCP_LEVEL_WARNING, self.brname,
                           "Error setting bridge parameters: %s" % e)

        self.up = True

    def shutdown(self):
        if not self.up:
            return
        ebq.stopupdateloop(self)
        mutecall([IP_BIN, "link", "set", self.brname, "down"])
        mutecall([BRCTL_BIN, "delbr", self.brname])
        ebtablescmds(mutecall, [
            [EBTABLES_BIN, "-D", "FORWARD",
             "--logical-in", self.brname, "-j", self.brname],
            [EBTABLES_BIN, "-X", self.brname]])
        for netif in self.netifs():
            # removes veth pairs used for bridge-to-bridge connections
            netif.shutdown()
        self._netif.clear()
        self._linked.clear()
        del self.session
        self.up = False

    def attach(self, netif):
        if self.up:
            try:
                check_call([BRCTL_BIN, "addif", self.brname, netif.localname])
                check_call([IP_BIN, "link", "set", netif.localname, "up"])
            except Exception, e:
                self.exception(coreapi.CORE_EXCP_LEVEL_ERROR, self.brname,
                               "Error joining interface %s to bridge %s: %s" %
                               (netif.localname, self.brname, e))
                return
        PyCoreNet.attach(self, netif)

    def detach(self, netif):
        if self.up:
            try:
                check_call([BRCTL_BIN, "delif", self.brname, netif.localname])
            except Exception, e:
                self.exception(coreapi.CORE_EXCP_LEVEL_ERROR, self.brname,
                               "Error removing interface %s from "
                               "bridge %s: %s" %
                               (netif.localname, self.brname, e))
                return
        PyCoreNet.detach(self, netif)

    def linked(self, netif1, netif2):
        # check if the network interfaces are attached to this network
        if self._netif[netif1.netifi] != netif1:
            raise ValueError("inconsistency for netif %s" % netif1.name)
        if self._netif[netif2.netifi] != netif2:
            raise ValueError("inconsistency for netif %s" % netif2.name)
        try:
            linked = self._linked[netif1][netif2]
        except KeyError:
            if self.policy == "ACCEPT":
                linked = True
            elif self.policy == "DROP":
                linked = False
            else:
                raise Exception("unknown policy: %s" % self.policy)
            self._linked[netif1][netif2] = linked
        return linked

    def unlink(self, netif1, netif2):
        ''' Unlink two PyCoreNetIfs, resulting in adding or removing ebtables
        filtering rules.
        '''
        self._linked_lock.acquire()
        if not self.linked(netif1, netif2):
            self._linked_lock.release()
            return
        self._linked[netif1][netif2] = False
        self._linked_lock.release()
        ebq.ebchange(self)

    def link(self, netif1, netif2):
        ''' Link two PyCoreNetIfs together, resulting in adding or removing
        ebtables filtering rules.
        '''
        self._linked_lock.acquire()
        if self.linked(netif1, netif2):
            self._linked_lock.release()
            return
        self._linked[netif1][netif2] = True
        self._linked_lock.release()
        ebq.ebchange(self)

<<<<<<< HEAD
    def linkconfig(self, netif, bw=None, delay=None,
                   loss=None, duplicate=None, jitter=None, netif2=None,
                   devname=None):
=======
    def linkconfig(self, netif, bw = None, buf = None, delay = None,
                   loss = None, duplicate = None, jitter = None, netif2 = None,
                   devname = None):
>>>>>>> 5dc858f0
        ''' Configure link parameters by applying tc queuing disciplines on the
            interface.
        '''
        if devname is None:
            devname = netif.localname
        tc = [TC_BIN, "qdisc", "replace", "dev", devname]
        parent = ["root"]
        changed = False
<<<<<<< HEAD
        if netif.setparam('bw', bw):
            # from tc-tbf(8): minimum value for burst is rate / kernel_hz
            if bw is not None:
                burst = max(2 * netif.mtu, bw / 1000)
                limit = 0xffff  # max IP payload
                tbf = ["tbf", "rate", str(bw),
                       "burst", str(burst), "limit", str(limit)]
            if bw > 0:
                if self.up:
                    if (self.verbose):
                        self.info("linkconfig: %s" %
                                  ([tc + parent + ["handle", "1:"] + tbf],))
                    check_call(tc + parent + ["handle", "1:"] + tbf)
                netif.setparam('has_tbf', True)
                changed = True
            elif netif.getparam('has_tbf') and bw <= 0:
                tcd = [] + tc
                tcd[2] = "delete"
                if self.up:
                    check_call(tcd + parent)
                netif.setparam('has_tbf', False)
                # removing the parent removes the child
                netif.setparam('has_netem', False)
                changed = True
        if netif.getparam('has_tbf'):
            parent = ["parent", "1:1"]
=======
>>>>>>> 5dc858f0
        netem = ["netem"]
	changed = max(changed, netif.setparam('bw', bw))
	changed = max(changed, netif.setparam('buf', buf))
        changed = max(changed, netif.setparam('delay', delay))
        if loss is not None:
            loss = float(loss)
        changed = max(changed, netif.setparam('loss', loss))
        if duplicate is not None:
            duplicate = float(duplicate)
        changed = max(changed, netif.setparam('duplicate', duplicate))
        changed = max(changed, netif.setparam('jitter', jitter))
        if not changed:
            return
        # jitter and delay use the same delay statement

        if bw is not None:
            limit = 1000
            if buf is not None and buf > 0:
                limit = buf
            elif delay and bw > 0:
                limit = max(2, math.ceil((2*(int(bw)/1000)*(int(delay)/1000))/(8 * 1500)))
            netem += ["rate", "%dkbit" % (int(bw)/1000)]
            netem += ["limit", "%d" % limit]
        if delay is not None:
            netem += ["delay", "%sus" % delay]
        if jitter is not None:
            if delay is None:
                netem += ["delay", "0us", "%sus" % jitter, "25%"]
            else:
                netem += ["%sus" % jitter, "25%"]

        if loss is not None:
            netem += ["loss", "%s%%" % min(loss, 100)]
        if duplicate is not None:
            netem += ["duplicate", "%s%%" % min(duplicate, 100)]
        if delay <= 0 and jitter <= 0 and loss <= 0 and duplicate <= 0:
            # possibly remove netem if it exists and
            # parent queue wasn't removed
            if not netif.getparam('has_netem'):
                return
            tc[2] = "delete"
            if self.up:
                if self.verbose:
                    self.info("linkconfig: %s" %
                              ([tc + parent + ["handle", "10:"]],))
                check_call(tc + parent + ["handle", "10:"])
            netif.setparam('has_netem', False)
        elif len(netem) > 1:
            if self.up:
                if self.verbose:
                    self.info("linkconfig: %s" %
                              ([tc + parent + ["handle", "10:"] + netem],))
                check_call(tc + parent + ["handle", "10:"] + netem)
            netif.setparam('has_netem', True)

    def linknet(self, net):
        ''' Link this bridge with another by creating a veth pair and installing
            each device into each bridge.
        '''
        sessionid = self.session.shortsessionid()
        try:
            self_objid = '%x' % self.objid
        except TypeError:
            self_objid = '%s' % self.objid
        try:
            net_objid = '%x' % net.objid
        except TypeError:
            net_objid = '%s' % net.objid
        localname = 'veth%s.%s.%s' % (self_objid, net_objid, sessionid)
        if len(localname) >= 16:
            raise ValueError("interface local name '%s' too long" %
                             localname)
        name = 'veth%s.%s.%s' % (net_objid, self_objid, sessionid)
        if len(name) >= 16:
            raise ValueError("interface name '%s' too long" % name)
        netif = VEth(node=None, name=name, localname=localname,
                     mtu=1500, net=self, start=self.up)
        self.attach(netif)
        if net.up:
            # this is similar to net.attach() but uses netif.name instead
            # of localname
            check_call([BRCTL_BIN, "addif", net.brname, netif.name])
            check_call([IP_BIN, "link", "set", netif.name, "up"])
        i = net.newifindex()
        net._netif[i] = netif
        with net._linked_lock:
            net._linked[netif] = {}
        netif.net = self
        netif.othernet = net
        return netif

    def getlinknetif(self, net):
        ''' Return the interface of that links this net with another net
        (that were linked using linknet()).
        '''
        for netif in self.netifs():
            if hasattr(netif, 'othernet') and netif.othernet == net:
                return netif
        return None

    def addrconfig(self, addrlist):
        ''' Set addresses on the bridge.
        '''
        if not self.up:
            return
        for addr in addrlist:
            try:
                check_call([IP_BIN, "addr", "add",
                            str(addr), "dev", self.brname])
            except Exception, e:
                self.exception(coreapi.CORE_EXCP_LEVEL_ERROR, self.brname,
                               "Error adding IP address: %s" % e)


class GreTapBridge(LxBrNet):
    ''' A network consisting of a bridge with a gretap device for tunneling to
        another system.
    '''
    def __init__(self, session, remoteip=None, objid=None, name=None,
                 policy="ACCEPT", localip=None, ttl=255, key=None,
                 verbose=False, start=True):
        LxBrNet.__init__(self, session=session, objid=objid,
                         name=name, verbose=verbose, policy=policy,
                         start=False)
        self.grekey = key
        if self.grekey is None:
            self.grekey = self.session.sessionid ^ self.objid
        self.localnum = None
        self.remotenum = None
        self.remoteip = remoteip
        self.localip = localip
        self.ttl = ttl
        if remoteip is None:
            self.gretap = None
        else:
            self.gretap = GreTap(node=self, name=None, session=session,
                                 remoteip=remoteip, objid=None,
                                 localip=localip, ttl=ttl,
                                 key=self.grekey)
        if start:
            self.startup()

    def startup(self):
        ''' Creates a bridge and adds the gretap device to it.
        '''
        LxBrNet.startup(self)
        if self.gretap:
            self.attach(self.gretap)

    def shutdown(self):
        ''' Detach the gretap device and remove the bridge.
        '''
        if self.gretap:
            self.detach(self.gretap)
            self.gretap.shutdown()
            self.gretap = None
        LxBrNet.shutdown(self)

    def addrconfig(self, addrlist):
        ''' Set the remote tunnel endpoint. This is a one-time method for
            creating the GreTap device, which requires the remoteip at startup.
            The 1st address in the provided list is remoteip, 2nd optionally
            specifies localip.
        '''
        if self.gretap:
            raise ValueError("gretap already exists for %s" % self.name)
        remoteip = addrlist[0].split('/')[0]
        localip = None
        if len(addrlist) > 1:
            localip = addrlist[1].split('/')[0]
        self.gretap = GreTap(session=self.session, remoteip=remoteip,
                             objid=None, name=None,
                             localip=localip, ttl=self.ttl, key=self.grekey)
        self.attach(self.gretap)

    def setkey(self, key):
        ''' Set the GRE key used for the GreTap device. This needs to be set
            prior to instantiating the GreTap device (before addrconfig).
        '''
        self.grekey = key<|MERGE_RESOLUTION|>--- conflicted
+++ resolved
@@ -11,13 +11,12 @@
 Linux Ethernet bridging and ebtables rules.
 '''
 
-<<<<<<< HEAD
 import os
+import sys
 import threading
 import time
-=======
-import os, sys, threading, time, subprocess, math
->>>>>>> 5dc858f0
+import subprocess
+import math
 
 from core.api import coreapi
 from core.misc.utils import checkexec, check_call, mutecall
@@ -353,15 +352,9 @@
         self._linked_lock.release()
         ebq.ebchange(self)
 
-<<<<<<< HEAD
-    def linkconfig(self, netif, bw=None, delay=None,
+    def linkconfig(self, netif, bw=None, buf=None, delay=None,
                    loss=None, duplicate=None, jitter=None, netif2=None,
                    devname=None):
-=======
-    def linkconfig(self, netif, bw = None, buf = None, delay = None,
-                   loss = None, duplicate = None, jitter = None, netif2 = None,
-                   devname = None):
->>>>>>> 5dc858f0
         ''' Configure link parameters by applying tc queuing disciplines on the
             interface.
         '''
@@ -370,35 +363,6 @@
         tc = [TC_BIN, "qdisc", "replace", "dev", devname]
         parent = ["root"]
         changed = False
-<<<<<<< HEAD
-        if netif.setparam('bw', bw):
-            # from tc-tbf(8): minimum value for burst is rate / kernel_hz
-            if bw is not None:
-                burst = max(2 * netif.mtu, bw / 1000)
-                limit = 0xffff  # max IP payload
-                tbf = ["tbf", "rate", str(bw),
-                       "burst", str(burst), "limit", str(limit)]
-            if bw > 0:
-                if self.up:
-                    if (self.verbose):
-                        self.info("linkconfig: %s" %
-                                  ([tc + parent + ["handle", "1:"] + tbf],))
-                    check_call(tc + parent + ["handle", "1:"] + tbf)
-                netif.setparam('has_tbf', True)
-                changed = True
-            elif netif.getparam('has_tbf') and bw <= 0:
-                tcd = [] + tc
-                tcd[2] = "delete"
-                if self.up:
-                    check_call(tcd + parent)
-                netif.setparam('has_tbf', False)
-                # removing the parent removes the child
-                netif.setparam('has_netem', False)
-                changed = True
-        if netif.getparam('has_tbf'):
-            parent = ["parent", "1:1"]
-=======
->>>>>>> 5dc858f0
         netem = ["netem"]
 	changed = max(changed, netif.setparam('bw', bw))
 	changed = max(changed, netif.setparam('buf', buf))
