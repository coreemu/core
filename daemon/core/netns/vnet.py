--- conflicted
+++ resolved
@@ -345,13 +345,6 @@
         ''' Configure link parameters by applying tc queuing disciplines on the
             interface.
         '''
-<<<<<<< HEAD
-        
-        #sys.stderr.write("enter linkconfig() ...\n")
-        #traceback.print_stack()
-        
-=======
->>>>>>> 5d807165
         if devname is None:
             devname = netif.localname
         tc = [TC_BIN, "qdisc", "replace", "dev", devname]
