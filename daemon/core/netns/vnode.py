"""
PyCoreNode and LxcNode classes that implement the network namespac virtual node.
"""

import os
import random
import shutil
import signal
import string
import subprocess
import threading

from core import constants
from core.coreobj import PyCoreNetIf
from core.coreobj import PyCoreNode
from core.enumerations import NodeTypes
from core.misc import log
from core.misc import nodeutils
from core.misc import utils
from core.netns import vnodeclient
from core.netns.vif import TunTap
from core.netns.vif import VEth

logger = log.get_logger(__name__)

utils.check_executables([constants.IP_BIN])


class SimpleLxcNode(PyCoreNode):
    """
    Provides simple lxc functionality for core nodes.
    """
    valid_deladdrtype = ("inet", "inet6", "inet6link")

    def __init__(self, session, objid=None, name=None, nodedir=None, start=True):
        """
        Create a SimpleLxcNode instance.

        :param core.session.Session session: core session instance
        :param int objid: object id
        :param str name: object name
        :param str nodedir: node directory
        :param bool start: start flag
        """
        PyCoreNode.__init__(self, session, objid, name, start=start)
        self.nodedir = nodedir
        self.ctrlchnlname = os.path.abspath(os.path.join(self.session.session_dir, self.name))
        self.vnodeclient = None
        self.pid = None
        self.up = False
        self.lock = threading.RLock()
        self._mounts = []

    def alive(self):
        """
        Check if the node is alive.

        :return: True if node is alive, False otherwise
        :rtype: bool
        """
        try:
            os.kill(self.pid, 0)
        except OSError:
            return False

        return True

    def startup(self):
        """
        Start a new namespace node by invoking the vnoded process that
        allocates a new namespace. Bring up the loopback device and set
        the hostname.

        :return: nothing
        """
        if self.up:
            raise Exception("already up")
        vnoded = ["%s/vnoded" % constants.CORE_SBIN_DIR, "-v", "-c", self.ctrlchnlname,
                  "-l", self.ctrlchnlname + ".log",
                  "-p", self.ctrlchnlname + ".pid"]
        if self.nodedir:
            vnoded += ["-C", self.nodedir]
        env = self.session.get_environment(state=False)
        env['NODE_NUMBER'] = str(self.objid)
        env['NODE_NAME'] = str(self.name)

        try:
            tmp = subprocess.Popen(vnoded, stdout=subprocess.PIPE, env=env)
        except OSError:
            msg = "error running vnoded command: %s" % vnoded
            logger.exception("SimpleLxcNode.startup(): %s", msg)
            raise Exception(msg)

        try:
            self.pid = int(tmp.stdout.read())
            tmp.stdout.close()
        except ValueError:
            msg = "vnoded failed to create a namespace; "
            msg += "check kernel support and user priveleges"
            logger.exception("SimpleLxcNode.startup(): %s", msg)

        if tmp.wait():
            raise Exception("command failed: %s" % vnoded)

        self.vnodeclient = vnodeclient.VnodeClient(self.name, self.ctrlchnlname)
        logger.info("bringing up loopback interface")
        self.cmd([constants.IP_BIN, "link", "set", "lo", "up"])
        logger.info("setting hostname: %s" % self.name)
        self.cmd(["hostname", self.name])
        self.up = True

    def shutdown(self):
        """
        Shutdown logic for simple lxc nodes.

        :return: nothing
        """
        # nothing to do if node is not up
        if not self.up:
            return

        # unmount all targets
        while self._mounts:
            source, target = self._mounts.pop(-1)
            self.umount(target)

        # shutdown all interfaces
        for netif in self.netifs():
            netif.shutdown()

        # attempt to kill node process and wait for termination of children
        try:
            os.kill(self.pid, signal.SIGTERM)
            os.waitpid(self.pid, 0)
        except OSError:
            logger.exception("error killing process")

        # remove node directory if present
        try:
            if os.path.exists(self.ctrlchnlname):
                os.unlink(self.ctrlchnlname)
        except OSError:
            logger.exception("error removing file")

        # clear interface data, close client, and mark self and not up
        self._netif.clear()
        self.vnodeclient.close()
        self.up = False

    # TODO: potentially remove all these wrapper methods, just make use of object itself.
    def cmd(self, args, wait=True):
        """
        Wrapper around vnodeclient cmd.

        :param args: arguments for ocmmand
        :param wait: wait or not
        :return:
        """
        return self.vnodeclient.cmd(args, wait)

    def cmdresult(self, args):
        """
        Wrapper around vnodeclient cmdresult.

        :param args: arguments for ocmmand
        :return:
        """
        return self.vnodeclient.cmdresult(args)

    def popen(self, args):
        """
        Wrapper around vnodeclient popen.

        :param args: arguments for ocmmand
        :return:
        """
        return self.vnodeclient.popen(args)

    def icmd(self, args):
        """
        Wrapper around vnodeclient icmd.

        :param args: arguments for ocmmand
        :return:
        """
        return self.vnodeclient.icmd(args)

    def redircmd(self, infd, outfd, errfd, args, wait=True):
        """
        Wrapper around vnodeclient redircmd.

        :param infd: input file descriptor
        :param outfd: output file descriptor
        :param errfd: err file descriptor
        :param args: command arguments
        :param wait: wait or not
        :return:
        """
        return self.vnodeclient.redircmd(infd, outfd, errfd, args, wait)

    def term(self, sh="/bin/sh"):
        """
        Wrapper around vnodeclient term.

        :param sh: shell to create terminal for
        :return:
        """
        return self.vnodeclient.term(sh=sh)

    def termcmdstring(self, sh="/bin/sh"):
        """
        Wrapper around vnodeclient termcmdstring.

        :param sh: shell to run command in
        :return:
        """
        return self.vnodeclient.termcmdstring(sh=sh)

    def shcmd(self, cmdstr, sh="/bin/sh"):
        """
        Wrapper around vnodeclient shcmd.

        :param str cmdstr: command string
        :param sh: shell to run command in
        :return:
        """
        return self.vnodeclient.shcmd(cmdstr, sh=sh)

    def boot(self):
        """
        Boot logic.

        :return: nothing
        """
        pass

    def mount(self, source, target):
        """
        Create and mount a directory.

        :param str source: source directory to mount
        :param str target: target directory to create
        :return: nothing
        """
        source = os.path.abspath(source)
        logger.info("mounting %s at %s" % (source, target))
        try:
            shcmd = "mkdir -p '%s' && %s -n --bind '%s' '%s'" % (
                target, constants.MOUNT_BIN, source, target)
            self.shcmd(shcmd)
            self._mounts.append((source, target))
        except IOError:
            logger.exception("mounting failed for %s at %s", source, target)

    def umount(self, target):
        """
        Unmount a target directory.

        :param str target: target directory to unmount
        :return: nothing
        """
        logger.info("unmounting '%s'" % target)
        try:
            self.cmd([constants.UMOUNT_BIN, "-n", "-l", target])
        except IOError:
            logger.exception("unmounting failed for %s" % target)

    def newifindex(self):
        """
        Retrieve a new interface index.

        :return: new interface index
        :rtype: int
        """
        with self.lock:
            return super(SimpleLxcNode, self).newifindex()

    def newveth(self, ifindex=None, ifname=None, net=None):
        """
        Create a new interface.

        :param int ifindex: index for the new interface
        :param str ifname: name for the new interface
        :param net: network to associate interface with
        :return: nothing
        """
        self.lock.acquire()
        try:
            if ifindex is None:
                ifindex = self.newifindex()

            if ifname is None:
                ifname = "eth%d" % ifindex

            sessionid = self.session.short_session_id()

            try:
                suffix = '%x.%s.%s' % (self.objid, ifindex, sessionid)
            except TypeError:
                suffix = '%s.%s.%s' % (self.objid, ifindex, sessionid)

            localname = 'veth' + suffix
            if len(localname) >= 16:
                raise ValueError("interface local name '%s' too long" % localname)
            name = localname + 'p'
            if len(name) >= 16:
                raise ValueError, "interface name '%s' too long" % name
            veth = VEth(node=self, name=name, localname=localname, mtu=1500, net=net, start=self.up)

            if self.up:
                subprocess.check_call([constants.IP_BIN, "link", "set", veth.name, "netns", str(self.pid)])
                self.cmd([constants.IP_BIN, "link", "set", veth.name, "name", ifname])

            veth.name = ifname

            # retrieve interface information
            result, output = self.cmdresult(["ip", "link", "show", veth.name])
            logger.info("interface command output: %s", output)
            output = output.split("\n")
            veth.flow_id = int(output[0].strip().split(":")[0]) + 1
            logger.info("interface flow index: %s - %s", veth.name, veth.flow_id)
            veth.hwaddr = output[1].strip().split()[1]
            logger.info("interface mac: %s - %s", veth.name, veth.hwaddr)

            try:
                self.addnetif(veth, ifindex)
            except:
                veth.shutdown()
                del veth
                raise

            return ifindex
        finally:
            self.lock.release()

    def newtuntap(self, ifindex=None, ifname=None, net=None):
        """
        Create a new tunnel tap.

        :param int ifindex: interface index
        :param str ifname: interface name
        :param net: network to associate with
        :return: interface index
        :rtype: int
        """
        self.lock.acquire()
        try:
            if ifindex is None:
                ifindex = self.newifindex()
            if ifname is None:
                ifname = "eth%d" % ifindex
            sessionid = self.session.short_session_id()
            localname = "tap%s.%s.%s" % (self.objid, ifindex, sessionid)
            name = ifname
            ifclass = TunTap
            tuntap = ifclass(node=self, name=name, localname=localname,
                             mtu=1500, net=net, start=self.up)
            try:
                self.addnetif(tuntap, ifindex)
            except Exception as e:
                tuntap.shutdown()
                del tuntap
                raise e
            return ifindex
        finally:
            self.lock.release()

    def sethwaddr(self, ifindex, addr):
        """
        Set hardware addres for an interface.

        :param int ifindex: index of interface to set hardware address for
        :param core.misc.ipaddress.MacAddress addr: hardware address to set
        :return: mothing
        """
        self._netif[ifindex].sethwaddr(addr)
        if self.up:
            (status, result) = self.cmdresult([constants.IP_BIN, "link", "set", "dev",
                                               self.ifname(ifindex), "address", str(addr)])
            if status:
                logger.error("error setting MAC address %s", str(addr))

    def addaddr(self, ifindex, addr):
        """
        Add interface address.

        :param int ifindex: index of interface to add address to
        :param str addr: address to add to interface
        :return: nothing
        """
        if self.up:
<<<<<<< HEAD
            self.cmd([constants.IP_BIN, "addr", "add", str(addr),
                      "dev", self.ifname(ifindex)])
=======
            if ":" in str(addr): # check if addr is ipv6
                self.cmd([constants.IP_BIN, "addr", "add", str(addr),
                    "dev", self.ifname(ifindex)])
            else:
                self.cmd([constants.IP_BIN, "addr", "add", str(addr), "broadcast", "+",
                    "dev", self.ifname(ifindex)])
>>>>>>> 55a6e2dc
        self._netif[ifindex].addaddr(addr)

    def deladdr(self, ifindex, addr):
        """
        Delete address from an interface.

        :param int ifindex: index of interface to delete address from
        :param str addr: address to delete from interface
        :return: nothing
        """
        try:
            self._netif[ifindex].deladdr(addr)
        except ValueError:
            logger.exception("trying to delete unknown address: %s" % addr)

        if self.up:
            self.cmd([constants.IP_BIN, "addr", "del", str(addr), "dev", self.ifname(ifindex)])

    def delalladdr(self, ifindex, addrtypes=valid_deladdrtype):
        """
        Delete all addresses from an interface.

        :param int ifindex: index of interface to delete all addresses from
        :param tuple addrtypes: address types to delete
        :return: nothing
        """
        addr = self.getaddr(self.ifname(ifindex), rescan=True)
        for t in addrtypes:
            if t not in self.valid_deladdrtype:
                raise ValueError("addr type must be in: " + " ".join(self.valid_deladdrtype))
            for a in addr[t]:
                self.deladdr(ifindex, a)
        # update cached information
        self.getaddr(self.ifname(ifindex), rescan=True)

    def ifup(self, ifindex):
        """
        Bring an interface up.

        :param int ifindex: index of interface to bring up
        :return: nothing
        """
        if self.up:
            self.cmd([constants.IP_BIN, "link", "set", self.ifname(ifindex), "up"])

    def newnetif(self, net=None, addrlist=None, hwaddr=None, ifindex=None, ifname=None):
        """
        Create a new network interface.

        :param net: network to associate with
        :param list addrlist: addresses to add on the interface
        :param core.misc.ipaddress.MacAddress hwaddr: hardware address to set for interface
        :param int ifindex: index of interface to create
        :param str ifname: name for interface
        :return: interface index
        :rtype: int
        """
        self.lock.acquire()
        try:
            # TODO: see if you can move this to emane specific code
            if nodeutils.is_node(net, NodeTypes.EMANE):
                ifindex = self.newtuntap(ifindex=ifindex, ifname=ifname, net=net)
                # TUN/TAP is not ready for addressing yet; the device may
                #   take some time to appear, and installing it into a
                #   namespace after it has been bound removes addressing;
                #   save addresses with the interface now
                self.attachnet(ifindex, net)
                netif = self.netif(ifindex)
                netif.sethwaddr(hwaddr)
                for addr in utils.maketuple(addrlist):
                    netif.addaddr(addr)
                return ifindex
            else:
                ifindex = self.newveth(ifindex=ifindex, ifname=ifname, net=net)

            if net is not None:
                self.attachnet(ifindex, net)

            if hwaddr:
                self.sethwaddr(ifindex, hwaddr)

            if addrlist:
                for addr in utils.maketuple(addrlist):
                    self.addaddr(ifindex, addr)

            self.ifup(ifindex)
            return ifindex
        finally:
            self.lock.release()

    def connectnode(self, ifname, othernode, otherifname):
        """
        Connect a node.

        :param str ifname: name of interface to connect
        :param core.netns.nodes.LxcNode othernode: node to connect to
        :param str otherifname: interface name to connect to
        :return: nothing
        """
        tmplen = 8
        tmp1 = "tmp." + "".join([random.choice(string.ascii_lowercase)
                                 for x in xrange(tmplen)])
        tmp2 = "tmp." + "".join([random.choice(string.ascii_lowercase)
                                 for x in xrange(tmplen)])
        subprocess.check_call([constants.IP_BIN, "link", "add", "name", tmp1,
                               "type", "veth", "peer", "name", tmp2])

        subprocess.call([constants.IP_BIN, "link", "set", tmp1, "netns", str(self.pid)])
        self.cmd([constants.IP_BIN, "link", "set", tmp1, "name", ifname])
        self.addnetif(PyCoreNetIf(self, ifname), self.newifindex())

        subprocess.check_call([constants.IP_BIN, "link", "set", tmp2, "netns", str(othernode.pid)])
        othernode.cmd([constants.IP_BIN, "link", "set", tmp2, "name", otherifname])
        othernode.addnetif(PyCoreNetIf(othernode, otherifname),
                           othernode.newifindex())

    def addfile(self, srcname, filename):
        """
        Add a file.

        :param str srcname: source file name
        :param str filename: file name to add
        :return: nothing
        """
        shcmd = "mkdir -p $(dirname '%s') && mv '%s' '%s' && sync" % (filename, srcname, filename)
        self.shcmd(shcmd)

    def getaddr(self, ifname, rescan=False):
        """
        Wrapper around vnodeclient getaddr.

        :param str ifname: interface name to get address for
        :param bool rescan: rescan flag
        :return:
        """
        return self.vnodeclient.getaddr(ifname=ifname, rescan=rescan)

    def netifstats(self, ifname=None):
        """
        Wrapper around vnodeclient netifstate.

        :param str ifname: interface name to get state for
        :return:
        """
        return self.vnodeclient.netifstats(ifname=ifname)


class LxcNode(SimpleLxcNode):
    """
    Provides lcx node functionality for core nodes.
    """

    def __init__(self, session, objid=None, name=None,
                 nodedir=None, bootsh="boot.sh", start=True):
        """
        Create a LxcNode instance.

        :param core.session.Session session: core session instance
        :param int objid: object id
        :param str name: object name
        :param str nodedir: node directory
        :param bootsh: boot shell
        :param bool start: start flag
        """
        super(LxcNode, self).__init__(session=session, objid=objid,
                                      name=name, nodedir=nodedir, start=start)
        self.bootsh = bootsh
        if start:
            self.startup()

    def boot(self):
        """
        Boot the node.

        :return: nothing
        """
        self.session.services.bootnodeservices(self)

    def validate(self):
        """
        Validate the node.

        :return: nothing
        """
        self.session.services.validatenodeservices(self)

    def startup(self):
        """
        Startup logic for the node.

        :return: nothing
        """
        self.lock.acquire()
        try:
            self.makenodedir()
            super(LxcNode, self).startup()
            self.privatedir("/var/run")
            self.privatedir("/var/log")
        except OSError:
            logger.exception("error during LxcNode.startup()")
        finally:
            self.lock.release()

    def shutdown(self):
        """
        Shutdown logic for the node.

        :return: nothing
        """
        if not self.up:
            return
        self.lock.acquire()
        # services are instead stopped when session enters datacollect state
        # self.session.services.stopnodeservices(self)
        try:
            super(LxcNode, self).shutdown()
        except:
            logger.exception("error during shutdown")
        finally:
            self.rmnodedir()
            self.lock.release()

    def privatedir(self, path):
        """
        Create a private directory.

        :param str path: path to create
        :return: nothing
        """
        if path[0] != "/":
            raise ValueError("path not fully qualified: %s" % path)
        hostpath = os.path.join(self.nodedir, os.path.normpath(path).strip('/').replace('/', '.'))

        try:
            os.mkdir(hostpath)
        except OSError:
            logger.exception("error creating directory: %s", hostpath)

        self.mount(hostpath, path)

    def hostfilename(self, filename):
        """
        Return the name of a node's file on the host filesystem.

        :param str filename: host file name
        :return: path to file
        """
        dirname, basename = os.path.split(filename)
        if not basename:
            raise ValueError("no basename for filename: " + filename)
        if dirname and dirname[0] == "/":
            dirname = dirname[1:]
        dirname = dirname.replace("/", ".")
        dirname = os.path.join(self.nodedir, dirname)
        return os.path.join(dirname, basename)

    def opennodefile(self, filename, mode="w"):
        """
        Open a node file, within it's directory.

        :param str filename: file name to open
        :param str mode: mode to open file in
        :return: open file
        :rtype: file
        """
        hostfilename = self.hostfilename(filename)
        dirname, basename = os.path.split(hostfilename)
        if not os.path.isdir(dirname):
            os.makedirs(dirname, mode=0755)
        return open(hostfilename, mode)

    def nodefile(self, filename, contents, mode=0644):
        """
        Create a node file with a given mode.

        :param str filename: name of file to create
        :param contents: contents of file
        :param int mode: mode for file
        :return: nothing
        """
        f = self.opennodefile(filename, "w")
        f.write(contents)
        os.chmod(f.name, mode)
        f.close()
        logger.info("created nodefile: '%s'; mode: 0%o" % (f.name, mode))

    def nodefilecopy(self, filename, srcfilename, mode=None):
        """
        Copy a file to a node, following symlinks and preserving metadata.
        Change file mode if specified.

        :param str filename: file name to copy file to
        :param str srcfilename: file to copy
        :param int mode: mode to copy to
        :return: nothing
        """
        hostfilename = self.hostfilename(filename)
        shutil.copy2(srcfilename, hostfilename)
        if mode is not None:
            os.chmod(hostfilename, mode)
        logger.info("copied nodefile: '%s'; mode: %s" % (hostfilename, mode))<|MERGE_RESOLUTION|>--- conflicted
+++ resolved
@@ -389,17 +389,12 @@
         :return: nothing
         """
         if self.up:
-<<<<<<< HEAD
-            self.cmd([constants.IP_BIN, "addr", "add", str(addr),
-                      "dev", self.ifname(ifindex)])
-=======
             if ":" in str(addr): # check if addr is ipv6
                 self.cmd([constants.IP_BIN, "addr", "add", str(addr),
-                    "dev", self.ifname(ifindex)])
+                          "dev", self.ifname(ifindex)])
             else:
                 self.cmd([constants.IP_BIN, "addr", "add", str(addr), "broadcast", "+",
-                    "dev", self.ifname(ifindex)])
->>>>>>> 55a6e2dc
+                          "dev", self.ifname(ifindex)])
         self._netif[ifindex].addaddr(addr)
 
     def deladdr(self, ifindex, addr):
