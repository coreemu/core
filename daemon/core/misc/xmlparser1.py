--- conflicted
+++ resolved
@@ -919,17 +919,10 @@
         self.default_services = {
             'router': ['zebra', 'OSPFv2', 'OSPFv3', 'IPForward'],
             'host': ['DefaultRoute', 'SSH'],
-<<<<<<< HEAD
-            'PC': ['DefaultRoute',],
-            'mdr': ['zebra', 'OSPFv3MDR', 'IPForward'],
-            # 'prouter': ['zebra', 'OSPFv2', 'OSPFv3', 'IPForward'],
-            # 'xen': ['zebra', 'OSPFv2', 'OSPFv3', 'IPForward'],
-=======
             'PC': ['DefaultRoute'],
             'mdr': ['zebra', 'OSPFv3MDR', 'vtysh', 'IPForward'],
             # 'prouter': ['zebra', 'OSPFv2', 'OSPFv3', 'vtysh', 'IPForward'],
             # 'xen': ['zebra', 'OSPFv2', 'OSPFv3', 'vtysh', 'IPForward'],
->>>>>>> 613ebad8
             }
         default_services = \
             getFirstChildByTagName(self.scenario, 'CORE:defaultservices')
