#
# CORE
# Copyright (c)2011-2012 the Boeing Company.
# See the LICENSE file included in this distribution.
#
'''
xen.py: implementation of the XenNode and XenVEth classes that support
generating Xen domUs based on an ISO image and persistent configuration area
'''
import os
import shutil
import string
import sys
import subprocess
import threading
try:
    import parted
except ImportError, e:
    # print "Failed to load parted Python module required by Xen support."
    # print "Error was:", e
    raise ImportError

import base64
import crypt
try:
    import fsimage
except ImportError, e:
    # fix for fsimage under Ubuntu
    sys.path.append("/usr/lib/xen-default/lib/python")
    try:
        import fsimage
    except ImportError, e:
        # print "Failed to load fsimage Python module required by Xen support."
        # print "Error was:", e
        raise ImportError

# from core.netns.vnet import *
from core.netns.vnode import LxcNode
from core.coreobj import PyCoreNode, PyCoreNetIf
# from core.misc.ipaddr import *
from core.misc.utils import check_call, mutecheck_call, mutecall, maketuple
from core.constants import MOUNT_BIN, IP_BIN, UMOUNT_BIN
from core.api import coreapi
from core.emane.nodes import EmaneNode

# XXX move these out to config file
AWK_PATH = "/bin/awk"
KPARTX_PATH = "/sbin/kpartx"
LVCREATE_PATH = "/sbin/lvcreate"
LVREMOVE_PATH = "/sbin/lvremove"
LVCHANGE_PATH = "/sbin/lvchange"
MKFSEXT4_PATH = "/sbin/mkfs.ext4"
MKSWAP_PATH = "/sbin/mkswap"
TAR_PATH = "/bin/tar"
SED_PATH = "/bin/sed"
XM_PATH = "/usr/sbin/xm"
UDEVADM_PATH = "/sbin/udevadm"


class XenVEth(PyCoreNetIf):
    def __init__(self, node, name, localname, mtu=1500, net=None,
                 start=True, hwaddr=None):
        # note that net arg is ignored
        PyCoreNetIf.__init__(self, node=node, name=name, mtu=mtu)
        self.localname = localname
        self.up = False
        self.hwaddr = hwaddr
        if start:
            self.startup()

    def startup(self):
        cmd = [XM_PATH, 'network-attach', self.node.vmname,
               'vifname=%s' % self.localname, 'script=vif-core']
        if self.hwaddr is not None:
            cmd.append('mac=%s' % self.hwaddr)
        check_call(cmd)
        check_call([IP_BIN, "link", "set", self.localname, "up"])
        self.up = True

    def shutdown(self):
        if not self.up:
            return
        if self.localname:
            if self.hwaddr is not None:
                pass
                # this should be doable, but some argument isn't a string
                # check_call([XM_PATH, 'network-detach', self.node.vmname,
                #           self.hwaddr])
        self.up = False


class XenNode(PyCoreNode):
    apitype = coreapi.CORE_NODE_XEN

    FilesToIgnore = frozenset([
        # 'ipforward.sh',
        'quaggaboot.sh',
    ])

    FilesRedirection = {
        'ipforward.sh': '/core-tmp/ipforward.sh',
    }

    CmdsToIgnore = frozenset([
<<<<<<< HEAD
        #'sh ipforward.sh',
        #'sh quaggaboot.sh zebra',
        #'sh quaggaboot.sh ospfd',
        #'sh quaggaboot.sh ospf6d',
=======
        # 'sh ipforward.sh',
        # 'sh quaggaboot.sh zebra',
        # 'sh quaggaboot.sh ospfd',
        # 'sh quaggaboot.sh ospf6d',
        'sh quaggaboot.sh vtysh',
>>>>>>> 613ebad8
        'killall zebra',
        'killall ospfd',
        'killall ospf6d',
        'pidof zebra', 'pidof ospfd', 'pidof ospf6d',
    ])

    def RedirCmd_ipforward(self):
        sysctlFile = open(os.path.join(self.mountdir, self.etcdir,
                                       'sysctl.conf'), 'a')
        p1 = subprocess.Popen([AWK_PATH,
                               '/^\/sbin\/sysctl -w/ {print $NF}',
                               os.path.join(self.nodedir,
                                            'core-tmp/ipforward.sh')],
                              stdout=sysctlFile)
        p1.wait()
        sysctlFile.close()

    def RedirCmd_zebra(self):
        check_call([SED_PATH,
                    '-i',
                    '-e',
                    's/^zebra=no/zebra=yes/',
                    os.path.join(self.mountdir,
                                 self.etcdir,
                                 'quagga/daemons')])

    def RedirCmd_ospfd(self):
        check_call([SED_PATH,
                    '-i',
                    '-e',
                    's/^ospfd=no/ospfd=yes/',
                    os.path.join(self.mountdir,
                                 self.etcdir,
                                 'quagga/daemons')])

    def RedirCmd_ospf6d(self):
        check_call([SED_PATH,
                    '-i',
                    '-e',
                    's/^ospf6d=no/ospf6d=yes/',
                    os.path.join(self.mountdir,
                                 self.etcdir,
                                 'quagga/daemons')])

    CmdsRedirection = {
        'sh ipforward.sh': RedirCmd_ipforward,
        'sh quaggaboot.sh zebra': RedirCmd_zebra,
        'sh quaggaboot.sh ospfd': RedirCmd_ospfd,
        'sh quaggaboot.sh ospf6d': RedirCmd_ospf6d,
    }

    # CoreNode: no __init__, take from LxcNode & SimpleLxcNode
    def __init__(self, session, objid=None, name=None,
                 nodedir=None, bootsh="boot.sh", verbose=False,
                 start=True, model=None,
                 vgname=None, ramsize=None, disksize=None,
                 isofile=None):
        # SimpleLxcNode initialization
        PyCoreNode.__init__(self, session=session, objid=objid, name=name,
                            verbose=verbose)
        self.nodedir = nodedir
        self.model = model
        # indicates startup() has been invoked and disk has been initialized
        self.up = False
        # indicates boot() has been invoked and domU is running
        self.booted = False
        self.ifindex = 0
        self.lock = threading.RLock()
        self._netif = {}
        # domU name
        self.vmname = "c" + str(session.sessionid) + "-" + name
        # LVM volume group name
        self.vgname = self.getconfigitem('vg_name', vgname)
        # LVM logical volume name
        self.lvname = self.vmname + '-'
        # LVM logical volume device path name
        self.lvpath = os.path.join('/dev', self.vgname, self.lvname)
        self.disksize = self.getconfigitem('disk_size', disksize)
        self.ramsize = int(self.getconfigitem('ram_size', ramsize))
        self.isofile = self.getconfigitem('iso_file', isofile)
        # temporary mount point for paused VM persistent filesystem
        self.mountdir = None
        self.etcdir = self.getconfigitem('etc_path')

        # TODO: remove this temporary hack
        self.FilesRedirection['/usr/local/etc/quagga/Quagga.conf'] = \
            os.path.join(self.getconfigitem('mount_path'), self.etcdir,
                         'quagga/Quagga.conf')

        # LxcNode initialization
        # self.makenodedir()
        if self.nodedir is None:
            self.nodedir = \
                os.path.join(session.sessiondir, self.name + ".conf")
            self.mountdir = self.nodedir + self.getconfigitem('mount_path')
            if not os.path.isdir(self.mountdir):
                os.makedirs(self.mountdir)
            self.tmpnodedir = True
        else:
            raise Exception("Xen PVM node requires a temporary nodedir")
            self.tmpnodedir = False
        self.bootsh = bootsh
        if start:
            self.startup()

    def getconfigitem(self, name, default=None):
        ''' Configuration items come from the xen.conf file and/or input from
            the GUI, and are stored in the session using the XenConfigManager
            object. self.model is used to identify particular profiles
            associated with a node type in the GUI.
        '''
        return self.session.xen.getconfigitem(name=name, model=self.model,
                                              node=self, value=default)

    # from class LxcNode (also SimpleLxcNode)
    def startup(self):
        self.warn(
            "XEN PVM startup() called: preparing disk for %s" % self.name)
        self.lock.acquire()
        try:
            if self.up:
                raise Exception("already up")
            self.createlogicalvolume()
            self.createpartitions()
            persistdev = self.createfilesystems()
            check_call([MOUNT_BIN, '-t', 'ext4', persistdev, self.mountdir])
            self.untarpersistent(tarname=self.getconfigitem('persist_tar_iso'),
                                 iso=True)
            self.setrootpassword(pw=self.getconfigitem('root_password'))
            self.sethostname(old='UBASE', new=self.name)
            self.setupssh(keypath=self.getconfigitem('ssh_key_path'))
            self.createvm()
            self.up = True
        finally:
            self.lock.release()

    # from class LxcNode (also SimpleLxcNode)
    def boot(self):
        self.warn("XEN PVM boot() called")

        self.lock.acquire()
        if not self.up:
            raise Exception("Can't boot VM without initialized disk")

        if self.booted:
            self.lock.release()
            return

        self.session.services.bootnodeservices(self)
        tarname = self.getconfigitem('persist_tar')
        if tarname:
            self.untarpersistent(tarname=tarname, iso=False)

        try:
            check_call([UMOUNT_BIN, self.mountdir])
            self.unmount_all(self.mountdir)
            check_call([UDEVADM_PATH, 'settle'])
            check_call([KPARTX_PATH, '-d', self.lvpath])

            # time.sleep(5)
            # time.sleep(1)

            # unpause VM
            if self.verbose:
                self.warn("XEN PVM boot() unpause domU %s" % self.vmname)
            mutecheck_call([XM_PATH, 'unpause', self.vmname])

            self.booted = True
        finally:
            self.lock.release()

    def validate(self):
        self.session.services.validatenodeservices(self)

    # from class LxcNode (also SimpleLxcNode)
    def shutdown(self):
        self.warn("XEN PVM shutdown() called")
        if not self.up:
            return
        self.lock.acquire()
        try:
            if self.up:
                # sketch from SimpleLxcNode
                for netif in self.netifs():
                    netif.shutdown()

                try:
                    # RJE XXX what to do here
                    if self.booted:
                        mutecheck_call([XM_PATH, 'destroy', self.vmname])
                        self.booted = False
                except OSError:
                    pass
                except subprocess.CalledProcessError:
                    # ignore this error too, the VM may have exited already
                    pass

                # discard LVM volume
                lvmRemoveCount = 0
                while os.path.exists(self.lvpath):
                    try:
                        check_call([UDEVADM_PATH, 'settle'])
                        mutecall([LVCHANGE_PATH, '-an', self.lvpath])
                        lvmRemoveCount += 1
                        mutecall([LVREMOVE_PATH, '-f', self.lvpath])
                    except OSError:
                        pass
                if (lvmRemoveCount > 1):
                    self.warn("XEN PVM shutdown() required %d lvremove "
                              "executions." % lvmRemoveCount)

                self._netif.clear()
                del self.session

                self.up = False

        finally:
            self.rmnodedir()
            self.lock.release()

    def createlogicalvolume(self):
        ''' Create a logical volume for this Xen domU. Called from startup().
        '''
        if os.path.exists(self.lvpath):
            raise Exception("LVM volume already exists")
        mutecheck_call([LVCREATE_PATH, '--size', self.disksize,
                        '--name', self.lvname, self.vgname])

    def createpartitions(self):
        ''' Partition the LVM volume into persistent and swap partitions
            using the parted module.
        '''
        dev = parted.Device(path=self.lvpath)
        dev.removeFromCache()
        disk = parted.freshDisk(dev, 'msdos')
        constraint = parted.Constraint(device=dev)
        persist_size = int(0.75 * constraint.maxSize)
        self.createpartition(device=dev, disk=disk, start=1,
                             end=(persist_size - 1), type="ext4")
        self.createpartition(device=dev, disk=disk, start=persist_size,
                             end=(constraint.maxSize - 1),
                             type="linux-swap(v1)")
        disk.commit()

    def createpartition(self, device, disk, start, end, type):
        ''' Create a single partition of the specified type and size and add
            it to the disk object, using the parted module.
        '''
        geo = parted.Geometry(device=device, start=start, end=end)
        fs = parted.FileSystem(type=type, geometry=geo)
        part = parted.Partition(disk=disk, fs=fs, type=parted.PARTITION_NORMAL,
                                geometry=geo)
        constraint = parted.Constraint(exactGeom=geo)
        disk.addPartition(partition=part, constraint=constraint)

    def createfilesystems(self):
        ''' Make an ext4 filesystem and swap space. Return the device name for
            the persistent partition so we can mount it.
        '''
        output = subprocess.Popen([KPARTX_PATH, '-l', self.lvpath],
                                  stdout=subprocess.PIPE).communicate()[0]
        lines = output.splitlines()
        persistdev = '/dev/mapper/' + lines[0].strip().split(' ')[0].strip()
        swapdev = '/dev/mapper/' + lines[1].strip().split(' ')[0].strip()
        check_call([KPARTX_PATH, '-a', self.lvpath])
        mutecheck_call([MKFSEXT4_PATH, '-L', 'persist', persistdev])
        mutecheck_call([MKSWAP_PATH, '-f', '-L', 'swap', swapdev])
        return persistdev

    def untarpersistent(self, tarname, iso):
        ''' Unpack a persistent template tar file to the mounted mount dir.
            Uses fsimage library to read from an ISO file.
        '''
        tarname = tarname.replace('%h', self.name)  # filename may use hostname
        if iso:
            try:
                fs = fsimage.open(self.isofile, 0)
            except IOError, e:
                self.warn(
                    "Failed to open ISO file: %s (%s)" % (self.isofile, e))
                return
            try:
                tardata = fs.open_file(tarname).read()
            except IOError, e:
                self.warn("Failed to open tar file: %s (%s)" % (tarname, e))
                return
            finally:
                del fs
        else:
            try:
                f = open(tarname)
                tardata = f.read()
                f.close()
            except IOError, e:
                self.warn("Failed to open tar file: %s (%s)" % (tarname, e))
                return
        p = subprocess.Popen([TAR_PATH,
                              '-C',
                              self.mountdir,
                              '--numeric-owner',
                              '-xf', '-'],
                             stdin=subprocess.PIPE)
        p.communicate(input=tardata)
        p.wait()

    def setrootpassword(self, pw):
        ''' Set the root password by updating the shadow password file that
            is on the filesystem mounted in the temporary area.
        '''
        saltedpw = crypt.crypt(pw, '$6$'+base64.b64encode(os.urandom(12)))
        check_call([SED_PATH, '-i', '-e',
                    '/^root:/s_^root:\([^:]*\):_root:' + saltedpw + ':_',
                    os.path.join(self.mountdir, self.etcdir, 'shadow')])

    def sethostname(self, old, new):
        ''' Set the hostname by updating the hostname and hosts files that
            reside on the filesystem mounted in the temporary area.
        '''
        check_call([SED_PATH, '-i', '-e', 's/%s/%s/' % (old, new),
                    os.path.join(self.mountdir, self.etcdir, 'hostname')])
        check_call([SED_PATH, '-i', '-e', 's/%s/%s/' % (old, new),
                    os.path.join(self.mountdir, self.etcdir, 'hosts')])

    def setupssh(self, keypath):
        ''' Configure SSH access by installing host keys and a system-wide
            authorized_keys file.
        '''
        sshdcfg = os.path.join(self.mountdir, self.etcdir, 'ssh/sshd_config')
        check_call([SED_PATH, '-i', '-e',
                    's/PermitRootLogin no/PermitRootLogin yes/', sshdcfg])
        sshdir = os.path.join(self.getconfigitem('mount_path'), self.etcdir,
                              'ssh')
        sshdir = sshdir.replace('/', '\\/')  # backslash slashes for use in sed
        check_call([SED_PATH, '-i', '-e',
                    's/#AuthorizedKeysFile        %h\/.ssh\/authorized_keys/' +
                    'AuthorizedKeysFile ' + sshdir + '\/authorized_keys/',
                    sshdcfg])
        for f in ('ssh_host_rsa_key', 'ssh_host_rsa_key.pub',
                  'authorized_keys'):
            src = os.path.join(keypath, f)
            dst = os.path.join(self.mountdir, self.etcdir, 'ssh', f)
            shutil.copy(src, dst)
            if f[-3:] != "pub":
                os.chmod(dst, 0600)

    def createvm(self):
        ''' Instantiate a *paused* domU VM
            Instantiate it now, so we can add network interfaces,
            pause it so we can have the filesystem open for configuration.
        '''
        args = [XM_PATH, 'create', os.devnull, '--paused']
        args.extend(['name=' + self.vmname, 'memory=' + str(self.ramsize)])
        args.append('disk=tap:aio:' + self.isofile + ',hda,r')
        args.append('disk=phy:' + self.lvpath + ',hdb,w')
        args.append('bootloader=pygrub')
        bootargs = '--kernel=/isolinux/vmlinuz --ramdisk=/isolinux/initrd'
        args.append('bootargs=' + bootargs)
        for action in ('poweroff', 'reboot', 'suspend', 'crash', 'halt'):
            args.append('on_%s=destroy' % action)
        args.append('extra=' + self.getconfigitem('xm_create_extra'))
        mutecheck_call(args)

    # from class LxcNode
    def privatedir(self, path):
        # self.warn("XEN PVM privatedir() called")
        # Do nothing, Xen PVM nodes are fully private
        pass

    # from class LxcNode
    def opennodefile(self, filename, mode="w"):
        self.warn("XEN PVM opennodefile() called")
        raise Exception("Can't open VM file with opennodefile()")

    # from class LxcNode
    # open a file on a paused Xen node
    def openpausednodefile(self, filename, mode="w"):
        dirname, basename = os.path.split(filename)
        if not basename:
            raise ValueError("no basename for filename: " + filename)
        if dirname and dirname[0] == "/":
            dirname = dirname[1:]
        # dirname = dirname.replace("/", ".")
        dirname = os.path.join(self.nodedir, dirname)
        if not os.path.isdir(dirname):
            os.makedirs(dirname, mode=0755)
        hostfilename = os.path.join(dirname, basename)
        return open(hostfilename, mode)

    # from class LxcNode
    def nodefile(self, filename, contents, mode=0644):
        if filename in self.FilesToIgnore:
            # self.warn("XEN PVM nodefile(filename=%s) ignored" % [filename])
            return

        if filename in self.FilesRedirection:
            redirFilename = self.FilesRedirection[filename]
            self.warn("XEN PVM nodefile(filename=%s) redirected to %s" %
                      (filename, redirFilename))
            filename = redirFilename

        self.warn("XEN PVM nodefile(filename=%s) called" % [filename])
        self.lock.acquire()
        if not self.up:
            self.lock.release()
            raise Exception("Can't access VM file as VM disk isn't ready")
            return

        if self.booted:
            self.lock.release()
            raise Exception("Can't access VM file as VM is already running")
            return

        try:
            f = self.openpausednodefile(filename, "w")
            f.write(contents)
            os.chmod(f.name, mode)
            f.close()
            self.info("created nodefile: '%s'; mode: 0%o" % (f.name, mode))
        finally:
            self.lock.release()

    # from class SimpleLxcNode
    def alive(self):
        # is VM running?
        return False  # XXX

    def cmd(self, args, wait=True):
        cmdAsString = string.join(args, ' ')
        if cmdAsString in self.CmdsToIgnore:
            # self.warn("XEN PVM cmd(args=[%s]) called and ignored"
            # % cmdAsString)
            return 0
        if cmdAsString in self.CmdsRedirection:
            self.CmdsRedirection[cmdAsString](self)
            return 0

        self.warn("XEN PVM cmd(args=[%s]) called, but not yet implemented" %
                  cmdAsString)
        return 0

    def cmdresult(self, args):
        cmdAsString = string.join(args, ' ')
        if cmdAsString in self.CmdsToIgnore:
            # self.warn("XEN PVM cmd(args=[%s]) called and ignored"
            # % cmdAsString)
            return (0, "")
        self.warn(
            "XEN PVM cmdresult(args=[%s]) called, but not yet implemented" %
            cmdAsString)
        return (0, "")

    def popen(self, args):
        cmdAsString = string.join(args, ' ')
        self.warn("XEN PVM popen(args=[%s]) called, but not yet implemented" %
                  cmdAsString)
        return

    def icmd(self, args):
        cmdAsString = string.join(args, ' ')
        self.warn("XEN PVM icmd(args=[%s]) called, but not yet implemented" %
                  cmdAsString)
        return

    def term(self, sh="/bin/sh"):
        self.warn("XEN PVM term() called, but not yet implemented")
        return

    def termcmdstring(self, sh="/bin/sh"):
        ''' We may add 'sudo' to the command string because the GUI runs as a
            normal user. Use SSH if control interface is available, otherwise
            use Xen console with a keymapping for easy login.
        '''
        controlifc = None
        for ifc in self.netifs():
            if hasattr(ifc, 'control') and ifc.control is True:
                controlifc = ifc
                break
        cmd = "xterm "
        # use SSH if control interface is available
        if controlifc:
            controlip = controlifc.addrlist[0].split('/')[0]
            cmd += "-e ssh root@%s" % controlip
            return cmd
        # otherwise use 'xm console'
        # pw = self.getconfigitem('root_password')
        # cmd += "-xrm 'XTerm*VT100.translations: #override <Key>F1: "
        # cmd += "string(\"root\\n\") \\n <Key>F2: string(\"%s\\n\")' " % pw
        cmd += "-e sudo %s console %s" % (XM_PATH, self.vmname)
        return cmd

    def shcmd(self, cmdstr, sh="/bin/sh"):
        self.warn("XEN PVM shcmd(args=[%s]) called, but not yet implemented" %
                  cmdstr)
        return

    # from class SimpleLxcNode
    def info(self, msg):
        if self.verbose:
            print "%s: %s" % (self.name, msg)
            sys.stdout.flush()

    # from class SimpleLxcNode
    def warn(self, msg):
        print >> sys.stderr, "%s: %s" % (self.name, msg)
        sys.stderr.flush()

    def mount(self, source, target):
        self.warn("XEN PVM Nodes can't bind-mount filesystems")

    def umount(self, target):
        self.warn("XEN PVM Nodes can't bind-mount filesystems")

    def newifindex(self):
        self.lock.acquire()
        try:
            while self.ifindex in self._netif:
                self.ifindex += 1
            ifindex = self.ifindex
            self.ifindex += 1
            return ifindex
        finally:
            self.lock.release()

    def getifindex(self, netif):
        for ifindex in self._netif:
            if self._netif[ifindex] is netif:
                return ifindex
        return -1

    def addnetif(self, netif, ifindex):
        self.warn("XEN PVM addnetif() called")
        PyCoreNode.addnetif(self, netif, ifindex)

    def delnetif(self, ifindex):
        self.warn("XEN PVM delnetif() called")
        PyCoreNode.delnetif(self, ifindex)

    def newveth(self, ifindex=None, ifname=None, net=None, hwaddr=None):
        self.warn("XEN PVM newveth(ifindex=%s, ifname=%s) called" %
                  (ifindex, ifname))

        self.lock.acquire()
        try:
            if ifindex is None:
                ifindex = self.newifindex()
            if ifname is None:
                ifname = "eth%d" % ifindex
            sessionid = self.session.shortsessionid()
            name = "n%s.%s.%s" % (self.objid, ifindex, sessionid)
            localname = "n%s.%s.%s" % (self.objid, ifname, sessionid)
            ifclass = XenVEth
            veth = ifclass(node=self, name=name, localname=localname,
                           mtu=1500, net=net, hwaddr=hwaddr)

            veth.name = ifname
            try:
                self.addnetif(veth, ifindex)
            except:
                veth.shutdown()
                del veth
                raise
            return ifindex
        finally:
            self.lock.release()

    def newtuntap(self, ifindex=None, ifname=None, net=None):
        self.warn("XEN PVM newtuntap() called but not implemented")

    def sethwaddr(self, ifindex, addr):
        self._netif[ifindex].sethwaddr(addr)
        if self.up:
            pass
            # self.cmd([IP_BIN, "link", "set", "dev", self.ifname(ifindex),
            #    "address", str(addr)])

    def addaddr(self, ifindex, addr):
        if self.up:
            pass
            # self.cmd([IP_BIN, "addr", "add", str(addr),
            #       "dev", self.ifname(ifindex)])
        self._netif[ifindex].addaddr(addr)

    def deladdr(self, ifindex, addr):
        try:
            self._netif[ifindex].deladdr(addr)
        except ValueError:
            self.warn("trying to delete unknown address: %s" % addr)
        if self.up:
            pass
            # self.cmd([IP_BIN, "addr", "del", str(addr),
            #       "dev", self.ifname(ifindex)])

    valid_deladdrtype = ("inet", "inet6", "inet6link")

    def delalladdr(self, ifindex, addrtypes=valid_deladdrtype):
        addr = self.getaddr(self.ifname(ifindex), rescan=True)
        for t in addrtypes:
            if t not in self.valid_deladdrtype:
                raise ValueError("addr type must be in: " +
                                 " ".join(self.valid_deladdrtype))
            for a in addr[t]:
                self.deladdr(ifindex, a)
        # update cached information
        self.getaddr(self.ifname(ifindex), rescan=True)

    # Xen PVM relies on boot process to bring up links
    # def ifup(self, ifindex):
    #     if self.up:
    #         self.cmd([IP_BIN, "link", "set", self.ifname(ifindex), "up"])

    def newnetif(self, net=None, addrlist=[], hwaddr=None,
                 ifindex=None, ifname=None):
        self.warn("XEN PVM newnetif(ifindex=%s, ifname=%s) called" %
                  (ifindex, ifname))

        self.lock.acquire()

        if not self.up:
            self.lock.release()
            raise Exception("Can't access add veth as VM disk isn't ready")
            return

        if self.booted:
            self.lock.release()
            raise Exception("Can't access add veth as VM is already running")
            return

        try:
            if isinstance(net, EmaneNode):
                raise Exception("Xen PVM doesn't yet support Emane nets")

                # ifindex = self.newtuntap(ifindex = ifindex, ifname = ifname,
                #                          net = net)
                # # TUN/TAP is not ready for addressing yet; the device may
                # #   take some time to appear, and installing it into a
                # #   namespace after it has been bound removes addressing;
                # #   save addresses with the interface now
                # self.attachnet(ifindex, net)
                # netif = self.netif(ifindex)
                # netif.sethwaddr(hwaddr)
                # for addr in maketuple(addrlist):
                #     netif.addaddr(addr)
                # return ifindex
            else:
                ifindex = self.newveth(ifindex=ifindex, ifname=ifname,
                                       net=net, hwaddr=hwaddr)
            if net is not None:
                self.attachnet(ifindex, net)

            rulefile = os.path.join(self.getconfigitem('mount_path'),
                                    self.etcdir,
                                    'udev/rules.d/70-persistent-net.rules')
            f = self.openpausednodefile(rulefile, "a")
            f.write(
                '\n# Xen PVM virtual interface #%s %s with MAC address %s\n' %
                (ifindex, self.ifname(ifindex), hwaddr))
            # Using MAC address as we're now loading PVM net driver "early"
            # OLD: Would like to use MAC address, but udev isn't working with
            # paravirtualized NICs.
            # Perhaps the "set hw address" isn't triggering a rescan.
            f.write('SUBSYSTEM=="net", ACTION=="add", DRIVERS=="?*",'
                    'ATTR{address}=="%s", KERNEL=="eth*", NAME="%s"\n' %
                    (hwaddr, self.ifname(ifindex)))
            # f.write('SUBSYSTEM=="net", ACTION=="add", DRIVERS=="?*",
            # DEVPATH=="/devices/vif-%s/?*", KERNEL=="eth*", NAME="%s"\n' %
            # (ifindex, self.ifname(ifindex)))
            f.close()

            if hwaddr:
                self.sethwaddr(ifindex, hwaddr)
            for addr in maketuple(addrlist):
                self.addaddr(ifindex, addr)
            # self.ifup(ifindex)
            return ifindex
        finally:
            self.lock.release()

    def connectnode(self, ifname, othernode, otherifname):
        self.warn("XEN PVM connectnode() called")

        # tmplen = 8
        # tmp1 = "tmp." + "".join([random.choice(string.ascii_lowercase)
        #                          for x in xrange(tmplen)])
        # tmp2 = "tmp." + "".join([random.choice(string.ascii_lowercase)
        #                          for x in xrange(tmplen)])
        # check_call([IP_BIN, "link", "add", "name", tmp1,
        #             "type", "veth", "peer", "name", tmp2])
        #
        # check_call([IP_BIN, "link", "set", tmp1, "netns", str(self.pid)])
        # self.cmd([IP_BIN, "link", "set", tmp1, "name", ifname])
        # self.addnetif(PyCoreNetIf(self, ifname), self.newifindex())
        #
        # check_call(
        #     [IP_BIN, "link", "set", tmp2, "netns", str(othernode.pid)])
        # othernode.cmd([IP_BIN, "link", "set", tmp2, "name", otherifname])
        # othernode.addnetif(PyCoreNetIf(othernode, otherifname),
        #                    othernode.newifindex())

    def addfile(self, srcname, filename):
        self.lock.acquire()
        if not self.up:
            self.lock.release()
            raise Exception("Can't access VM file as VM disk isn't ready")
            return

        if self.booted:
            self.lock.release()
            raise Exception("Can't access VM file as VM is already running")
            return

        if filename in self.FilesToIgnore:
            # self.warn("XEN PVM addfile(filename=%s) ignored" % [filename])
            return

        if filename in self.FilesRedirection:
            redirFilename = self.FilesRedirection[filename]
            self.warn("XEN PVM addfile(filename=%s) redirected to %s" %
                      (filename, redirFilename))
            filename = redirFilename

        try:
            fin = open(srcname, "r")
            contents = fin.read()
            fin.close()

            fout = self.openpausednodefile(filename, "w")
            fout.write(contents)
            # Where is mode coming from? It is undefined
            os.chmod(fout.name, mode)
            fout.close()
            self.info("created nodefile: '%s'; mode: 0%o" % (fout.name, mode))
        finally:
            self.lock.release()

        self.warn("XEN PVM addfile(filename=%s) called" % [filename])

        # shcmd = "mkdir -p $(dirname '%s') && mv '%s' '%s' && sync" % \
        #     (filename, srcname, filename)
        # self.shcmd(shcmd)

    def unmount_all(self, path):
        ''' Namespaces inherit the host mounts, so we need to ensure that all
            namespaces have unmounted our temporary mount area so that the
            kpartx command will succeed.
        '''
        # Session.bootnodes() already has self.session._objslock
        for o in self.session.objs():
            if not isinstance(o, LxcNode):
                continue
            o.umount(path)<|MERGE_RESOLUTION|>--- conflicted
+++ resolved
@@ -102,18 +102,11 @@
     }
 
     CmdsToIgnore = frozenset([
-<<<<<<< HEAD
-        #'sh ipforward.sh',
-        #'sh quaggaboot.sh zebra',
-        #'sh quaggaboot.sh ospfd',
-        #'sh quaggaboot.sh ospf6d',
-=======
         # 'sh ipforward.sh',
         # 'sh quaggaboot.sh zebra',
         # 'sh quaggaboot.sh ospfd',
         # 'sh quaggaboot.sh ospf6d',
         'sh quaggaboot.sh vtysh',
->>>>>>> 613ebad8
         'killall zebra',
         'killall ospfd',
         'killall ospf6d',
