--- conflicted
+++ resolved
@@ -102,10 +102,6 @@
         # 'sh quaggaboot.sh zebra',
         # 'sh quaggaboot.sh ospfd',
         # 'sh quaggaboot.sh ospf6d',
-<<<<<<< HEAD
-        'sh quaggaboot.sh vtysh',
-=======
->>>>>>> 55a6e2dc
         'killall zebra',
         'killall ospfd',
         'killall ospf6d',
